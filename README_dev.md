--- conflicted
+++ resolved
@@ -79,9 +79,5 @@
 - [ ] Rearrange the framework of obstacles 
 - [ ] Using decorator to update
 - [ ] Add function to construct obstacle and robot
-<<<<<<< HEAD
 - [ ] Tools of tackle Data 
-=======
-- [ ] Tools of tackle Data 
-- [ ] Attribute of the obstacles and robots
->>>>>>> f430983f
+- [ ] Attribute of the obstacles and robots