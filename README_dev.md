--- conflicted
+++ resolved
@@ -67,7 +67,6 @@
 - [ ] Add more scenarios (traffic)
 - [ ] Add the interface with gym
 - [ ] render model using matplotlib animation
-<<<<<<< HEAD
 - [ ] Support the feature of adding or eliminating obstacles by functions
 - [ ] Add functions to access obstacles with different types
 - [ ] code annotation for main class
@@ -75,6 +74,4 @@
 - [ ] Add draw points
 - [ ] private and public methods and parameters in class
 - [ ] Add regular event for other obstacles or robots
-=======
-- [ ] Rearrange the framework of obstacles  
->>>>>>> 8305ece5
+- [ ] Rearrange the framework of obstacles  