# Configuration file for the Sphinx documentation builder.
#
# This file only contains a selection of the most common options. For a full
# list see the documentation:
# https://www.sphinx-doc.org/en/master/usage/configuration.html

# -- Path setup --------------------------------------------------------------

# If extensions (or modules to document with autodoc) are in another directory,
# add these directories to sys.path here. If the directory is relative to the
# documentation root, use os.path.abspath to make it absolute, like shown here.
#
import os
import sys
# Add the project root to Python path
sys.path.insert(0, os.path.abspath('../../'))
sys.path.insert(0, os.path.abspath('.'))
from unittest.mock import MagicMock
import importlib.metadata

class Mock(MagicMock):
    @classmethod
    def __getattr__(cls, name):
        return MagicMock()

MOCK_MODULES = ['pynput', 'loguru']
sys.modules.update((mod_name, Mock()) for mod_name in MOCK_MODULES)

os.environ['PYNPUT_BACKEND'] = 'dummy'

# Rest of your conf.py content

# -- Project information -----------------------------------------------------

project = 'IR-SIM'
copyright = '2024, Ruihua Han'
author = 'Ruihua Han'

# The full version, including alpha/beta/rc tags
release = importlib.metadata.version("ir-sim")

# -- General configuration ---------------------------------------------------

# Add any Sphinx extension module names here, as strings. They can be
# extensions coming with Sphinx (named 'sphinx.ext.*') or your custom
# ones.
extensions = [
    'sphinx.ext.autodoc', 
    'autoapi.extension',  # Add AutoAPI for automatic API documentation
    'sphinx.ext.viewcode', 
    'sphinx.ext.napoleon', 
    'myst_parser', 
    'sphinx_multiversion', 
    'sphinx_copybutton', 
    'sphinx_design', 
    'sphinx_inline_tabs',
]

myst_enable_extensions = [
    "amsmath",
    "deflist",
    "html_admonition",
    "html_image",
    "colon_fence",
    # Add other extensions as needed
]

# Add any paths that contain templates here, relative to this directory.
templates_path = ['_templates']

# List of patterns, relative to source directory, that match files and
# directories to ignore when looking for source files.
# This pattern also affects html_static_path and html_extra_path.
exclude_patterns = []

# Suppress specific warnings - using regex patterns to catch duplicate warnings
suppress_warnings = [
    'ref.python',  # Suppress python reference warnings including duplicates
    'autosummary',  # Suppress autosummary warnings  
    'autodoc.import_object',  # Suppress autodoc import warnings
    'autoapi.python_import_resolution',  # Suppress AutoAPI import resolution warnings
    'autodoc.duplicate_object',  # Suppress duplicate object description warnings
    'app.add_directive',  # Suppress app directive warnings
    # Add pattern to suppress all duplicate warnings
    'sphinx.domains.python',  # Suppress Python domain warnings including duplicates
    'toc.not_readable',  # Suppress toctree warnings
]

# Ignore nitpicky warnings for duplicates
nitpicky = False
nitpick_ignore = [
    ('py:obj', 'irsim.world.object_base.ObjectBase.state_shape'),
    ('py:obj', 'irsim.world.object_base.ObjectBase.vel_shape'),
    ('py:obj', 'irsim.world.object_base.ObjectBase.state'),
    ('py:obj', 'irsim.world.object_base.ObjectBase.wheelbase'),
    # Add GUI duplicates
    ('py:obj', 'irsim.gui.MouseControl.mouse_pos'),
    ('py:obj', 'irsim.gui.MouseControl.left_click_pos'),
    ('py:obj', 'irsim.gui.MouseControl.right_click_pos'),
]

# AutoAPI configuration - Automatic API documentation generation
autoapi_type = 'python'
<<<<<<< HEAD

# Try to find the irsim package - handle both local and ReadTheDocs environments
_current_dir = os.path.dirname(__file__) if '__file__' in globals() else os.getcwd()

autoapi_dirs = ["../../irsim"]

# If source directory not found, try installed package
if autoapi_dirs is None:
    try:
        import irsim
        irsim_path = os.path.dirname(irsim.__file__)
        if os.path.exists(irsim_path) and os.listdir(irsim_path):
            autoapi_dirs = [irsim_path]
            print(f"Using installed package at: {irsim_path}")
    except ImportError as e:
        print(f"Could not import irsim package: {e}")

=======
autoapi_dirs = ['../../irsim']  # Path to your source code
>>>>>>> d67976ec
autoapi_root = 'api'  # Directory where API docs will be generated
autoapi_keep_files = True  # Keep generated files for inspection
autoapi_add_toctree_entry = False  # Don't automatically add to main toctree
autoapi_generate_api_docs = True  # Generate API documentation
autoapi_python_class_content = 'both'  # Include both class and __init__ docstrings
autoapi_ignore = [
    # Ignore problematic modules that cause import issues
<<<<<<< HEAD
    '**/tests/*',
    # Ignore specific usage scripts that create standalone modules
    '**/usage/**',
    # Ignore binary map generator (has external dependencies)
    '**/binary_map_generator_hm3d/**',
=======
    '**/test_*',
    '**/tests/*',
    '**/*test*',
    # Ignore usage scripts that create standalone modules
    '**/usage/**',
    '**/map/**',
>>>>>>> d67976ec
    # Ignore version module
    '**/version.py',
]
autoapi_options = [
    'members',
    'undoc-members', 
    'show-inheritance',
    'show-module-summary',
    'imported-members',
]

# Configure AutoAPI to be more tolerant of import errors
autoapi_python_use_implicit_namespaces = True

<<<<<<< HEAD
# Configure AutoAPI to handle import errors gracefully
autoapi_ignore_import_errors = True

# Add error handling for AutoAPI
def autoapi_skip_member(app, what, name, obj, skip, options):
    """Skip problematic members that cause import issues."""
    try:
        # Skip private members that start with underscore
        if name.startswith('_') and not name.startswith('__'):
            return True
        # Skip test functions and classes
        if 'test' in name.lower():
            return True
        return skip
    except Exception as e:
        print(f"Error in autoapi_skip_member for {name}: {e}")
        return True  # Skip if there's any error

def setup(app):
    """Setup function for Sphinx."""
    app.connect('autoapi-skip-member', autoapi_skip_member)

=======
>>>>>>> d67976ec
# root_doc = 'irsim'
# -- Options for HTML output -------------------------------------------------

# The theme to use for HTML and HTML Help pages.  See the documentation for
# a list of builtin themes.
#
# html_theme = 'alabaster'

# Add any paths that contain custom static files (such as style sheets) here,
# relative to this directory. They are copied after the builtin static files,
# so a file named "default.css" will overwrite the builtin "default.css".
html_static_path = ['_static']

# html_theme = "sphinx_rtd_theme"
html_theme = "pydata_sphinx_theme"

# html_sidebars = {
#     "index": ["sidebar-nav-bs"],  # Homepage without search button in sidebar
#     "**": ["search-button-field", "sidebar-nav-bs"]  # All other pages with search button in sidebar
# }

html_sidebars = {
    "index": ["sidebar-nav-bs", "search-button-field"],  # Homepage: no search in sidebar (will be in navbar)
    "**": ["sidebar-nav-bs", "search-button-field"],  # Other pages: search in sidebar
    "community/index": [
        "sidebar-nav-bs",
        "custom-template",
    ],  # This ensures we test for custom sidebars
}

html_sidebars = {
    "**": ["sidebar-nav-bs"]  # Use default navigation for all pages
}

html_js_files = [
    ("custom-icons.js", {"defer": "defer"}),
]

autodoc_member_order = 'bysource'

source_suffix = {
    '.rst': 'restructuredtext',
    '.md': 'markdown',
}

html_theme_options = {
    "icon_links": [
      {
        "name": "GitHub",
        "url": "https://github.com/hanruihua/ir-sim",
        "icon": "fa-brands fa-github",
      },
      {
        "name": "PyPI",
        "url": "https://pypi.org/project/ir-sim/",
        "icon": "fa-custom fa-pypi",
    }
    ],
    # "logo": {
    #     "text": "IR-SIM",
    # },
    "navbar_start": ["navbar-logo"],
    "navbar_end": ["version-switcher", "theme-switcher", "navbar-icon-links"],
    "switcher": {
        "json_url": 'https://raw.githubusercontent.com/hanruihua/ir-sim/feature/doc/doc/source/_static/switcher.json',
        "version_match": release,
    },
    # Primary sidebar navigation configuration
    "show_nav_level": 3,  # Show top-level pages and their immediate children by default
    "navigation_depth": 4,  # Maximum levels shown in sidebar (default: 4)
    "collapse_navigation": False,  # Keep expandable navigation enabled
    # Secondary sidebar configuration
    "secondary_sidebar_items": ["page-toc", "edit-this-page", "sourcelink"],
    # Show more levels in the table of contents by default
    "show_toc_level": 3,  # Shows headings up to level 2 by default
    # "navbar_persistent": [],  # Enable search in navbar
}


def setup(app):
    app.add_css_file('my_theme.css')
    
    # Filter out duplicate object warnings using logging
    import logging
    class DuplicateWarningFilter(logging.Filter):
        def filter(self, record):
            # Suppress duplicate object description warnings
            if hasattr(record, 'msg') and 'duplicate object description' in str(record.msg):
                return False
            if hasattr(record, 'message') and 'duplicate object description' in str(record.message):
                return False
            return True
    
    # Apply filter to sphinx logger
    logging.getLogger('sphinx').addFilter(DuplicateWarningFilter())
    
    # Add custom JavaScript to handle conditional search button display
    # app.add_js_file('conditional-search.js')<|MERGE_RESOLUTION|>--- conflicted
+++ resolved
@@ -101,27 +101,7 @@
 
 # AutoAPI configuration - Automatic API documentation generation
 autoapi_type = 'python'
-<<<<<<< HEAD
-
-# Try to find the irsim package - handle both local and ReadTheDocs environments
-_current_dir = os.path.dirname(__file__) if '__file__' in globals() else os.getcwd()
-
-autoapi_dirs = ["../../irsim"]
-
-# If source directory not found, try installed package
-if autoapi_dirs is None:
-    try:
-        import irsim
-        irsim_path = os.path.dirname(irsim.__file__)
-        if os.path.exists(irsim_path) and os.listdir(irsim_path):
-            autoapi_dirs = [irsim_path]
-            print(f"Using installed package at: {irsim_path}")
-    except ImportError as e:
-        print(f"Could not import irsim package: {e}")
-
-=======
 autoapi_dirs = ['../../irsim']  # Path to your source code
->>>>>>> d67976ec
 autoapi_root = 'api'  # Directory where API docs will be generated
 autoapi_keep_files = True  # Keep generated files for inspection
 autoapi_add_toctree_entry = False  # Don't automatically add to main toctree
@@ -129,20 +109,11 @@
 autoapi_python_class_content = 'both'  # Include both class and __init__ docstrings
 autoapi_ignore = [
     # Ignore problematic modules that cause import issues
-<<<<<<< HEAD
     '**/tests/*',
     # Ignore specific usage scripts that create standalone modules
     '**/usage/**',
     # Ignore binary map generator (has external dependencies)
     '**/binary_map_generator_hm3d/**',
-=======
-    '**/test_*',
-    '**/tests/*',
-    '**/*test*',
-    # Ignore usage scripts that create standalone modules
-    '**/usage/**',
-    '**/map/**',
->>>>>>> d67976ec
     # Ignore version module
     '**/version.py',
 ]
@@ -157,7 +128,6 @@
 # Configure AutoAPI to be more tolerant of import errors
 autoapi_python_use_implicit_namespaces = True
 
-<<<<<<< HEAD
 # Configure AutoAPI to handle import errors gracefully
 autoapi_ignore_import_errors = True
 
@@ -180,8 +150,6 @@
     """Setup function for Sphinx."""
     app.connect('autoapi-skip-member', autoapi_skip_member)
 
-=======
->>>>>>> d67976ec
 # root_doc = 'irsim'
 # -- Options for HTML output -------------------------------------------------
 
