--- conflicted
+++ resolved
@@ -127,7 +127,6 @@
         "json_url": 'https://raw.githubusercontent.com/hanruihua/ir-sim/feature/doc/doc/source/_static/switcher.json',
         "version_match": release,
     },
-<<<<<<< HEAD
     # Primary sidebar navigation configuration
     "show_nav_level": 2,  # Show top-level pages and their immediate children by default
     "navigation_depth": 4,  # Maximum levels shown in sidebar (default: 4)
@@ -137,9 +136,6 @@
     # Show more levels in the table of contents by default
     "show_toc_level": 3,  # Shows headings up to level 2 by default
     # "navbar_persistent": [],  # Enable search in navbar
-=======
-    "navbar_persistent": [],  # Enable search in navbar
->>>>>>> d5055431
 }
 
 
