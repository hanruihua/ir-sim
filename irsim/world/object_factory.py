import numpy as np
from irsim.world.robots.robot_diff import RobotDiff
from irsim.world.robots.robot_acker import RobotAcker
from irsim.world.robots.robot_omni import RobotOmni
from irsim.world import ObjectBase
from irsim.world.obstacles.obstacle_diff import ObstacleDiff
from irsim.world.obstacles.obstacle_omni import ObstacleOmni
from irsim.world.obstacles.obstacle_static import ObstacleStatic
from irsim.world.obstacles.obstacle_acker import ObstacleAcker

from irsim.world.map.obstacle_map import ObstacleMap
from irsim.util.util import (
    convert_list_length,
    convert_list_length_dict,
    is_list_of_numbers,
)
from irsim.global_param import env_param
import random

class ObjectFactory:
    """
    Factory class for creating various objects in the simulation.
    """

    def create_from_parse(self, parse, obj_type="robot"):
        """
        Create objects from a parsed configuration.

        Args:
            parse (list or dict): Parsed configuration data.
            obj_type (str): Type of object to create, 'robot' or 'obstacle'.

        Returns:
            list: List of created objects.
        """
        object_list = list()

        if isinstance(parse, list):
            object_list = [
                obj for sp in parse for obj in self.create_object(obj_type, **sp)
            ]

        elif isinstance(parse, dict):
            object_list = [obj for obj in self.create_object(obj_type, **parse)]

        return object_list

    def create_from_map(self, points, reso=0.1):
        """
        Create map objects from points.

        Args:
            points (list): List of points.
            reso (float): Resolution of the map.

        Returns:
            list: List of ObstacleMap objects.
        """
        if points is None:
            return []
        else:
            return [
                ObstacleMap(shape={'name': "points", 'points': points, 'reso': reso}, color="k")
            ]

    def create_object(
        self,
        obj_type="robot",
        number=1,
        distribution={"name": "manual"},
        state=[1, 1, 0],
        goal=[1, 9, 0],
        **kwargs,
    ):
        """
        Create multiple objects based on the parameters.

        Args:
            obj_type (str): Type of object, 'robot' or 'obstacle'.
            number (int): Number of objects to create.
            distribution (dict): Distribution type for generating states.
            state (list): Initial state for objects.
            goal (list): Goal state for objects.
            **kwargs: Additional parameters for object creation.

        Returns:
            list: List of created objects.
        """
        state_list, goal_list = self.generate_state_list(
            number, distribution, state, goal
        )
        object_list = list()

        for i in range(number):
            obj_dict = {
                k: convert_list_length(v, number)[i]
                for k, v in kwargs.items()
                if k != "sensors"
            }
            obj_dict["state"] = state_list[i]
            obj_dict["goal"] = goal_list[i]
            obj_dict["sensors"] = convert_list_length_dict(
                kwargs.get("sensors", None), number
            )[i]

            if obj_type == "robot":
                object_list.append(self.create_robot(**obj_dict))
            elif obj_type == "obstacle":
                object_list.append(self.create_obstacle(**obj_dict))

        return object_list

<<<<<<< HEAD

    def create_object(self, kinematics=dict(), shape=dict(), **kwargs):
        pass
=======

    def create_robot(self, kinematics=dict(), **kwargs):
        """
        Create a robot based on kinematics.

        Args:
            kinematics (dict): Kinematics configuration.
            **kwargs: Additional parameters for robot creation.
>>>>>>> d045bdc0


<<<<<<< HEAD


        




    # def create_robot(self, kinematics=dict(), shape=dict(), **kwargs):
    #     """
    #     Create a robot based on kinematics.

    #     Args:
    #         kinematics (dict): Kinematics configuration.
    #         shape (dict): Shape configuration.
    #         **kwargs: Additional parameters for robot creation.

    #     Returns:
    #         Robot: An instance of a robot.
    #     """




    #     kinematics_name = kinematics.get("name", "omni")

    #     if kinematics_name == "diff":
    #         return RobotDiff.create_with_shape(
    #             "diff", shape, kinematics_dict=kinematics, **kwargs
    #         )
    #     elif kinematics_name == "acker":
    #         return RobotAcker.create_with_shape(
    #             "acker", shape, kinematics_dict=kinematics, **kwargs
    #         )
    #     elif kinematics_name == "omni":
    #         return RobotOmni.create_with_shape(
    #             "omni", shape, kinematics_dict=kinematics, **kwargs
    #         )
    #     else:
    #         raise NotImplementedError(
    #             f"Robot kinematics {kinematics_name} not implemented"
    #         )

    # def create_obstacle(self, kinematics=dict(), shape=dict(), **kwargs):
    #     """
    #     Create an obstacle based on kinematics.

    #     Args:
    #         kinematics (dict): Kinematics configuration.
    #         shape (dict): Shape configuration.
    #         **kwargs: Additional parameters for obstacle creation.

    #     Returns:
    #         Obstacle: An instance of an obstacle.
    #     """
    #     kinematics_name = kinematics.get("name", None)

    #     if kinematics_name == "diff":
    #         return ObstacleDiff.create_with_shape(
    #             kinematics_name, shape, kinematics_dict=kinematics, **kwargs
    #         )
    #     elif kinematics_name == "acker":
    #         pass
    #     elif kinematics_name == "omni":
    #         return ObstacleOmni.create_with_shape(
    #             kinematics_name, shape, kinematics_dict=kinematics, **kwargs
    #         )
    #     else:
    #         return ObstacleStatic.create_with_shape(
    #             kinematics_name, shape, kinematics_dict=kinematics, **kwargs
    #         )

=======
        if kinematics_name == "diff":
            return RobotDiff(
                kinematics=kinematics, **kwargs
            )
        elif kinematics_name == "acker":
            return RobotAcker(
                kinematics=kinematics, **kwargs
            )
        elif kinematics_name == "omni":
            return RobotOmni(
                kinematics=kinematics, **kwargs
            )
        else:
            raise NotImplementedError(
                f"Robot kinematics {kinematics_name} not implemented"
            )


    def create_obstacle(self, kinematics=dict(), **kwargs):
        """
        Create a obstacle based on kinematics.

        Args:
            kinematics (dict): Kinematics configuration.
            **kwargs: Additional parameters for robot creation.

        Returns:
            Obstacle: An instance of an obstacle.
        """
        kinematics_name = kinematics.get("name", "omni")

        if kinematics_name == "diff":
            return ObstacleDiff(
                kinematics=kinematics, **kwargs
            )
        elif kinematics_name == "acker":
            return ObstacleAcker(
                kinematics=kinematics, **kwargs
            )
        elif kinematics_name == "omni":
            return ObstacleOmni(
                kinematics=kinematics, **kwargs
            )
        else:
            raise NotImplementedError(
                f"Robot kinematics {kinematics_name} not implemented"
            )
   
>>>>>>> d045bdc0
    def generate_state_list(
        self,
        number=1,
        distribution={"name": "manual"},
        state=[1, 1, 0],
        goal=[1, 9, 0],
    ):
        """
        Generate lists of states and goals for objects.

        Args:
            number (int): Number of objects.
            distribution (dict): Distribution type for generating states.
            state (list): Initial state for objects.
            goal (list): Goal state for objects.

        Returns:
            tuple: Lists of states and goals.
        """
        if distribution["name"] == "manual":
            state_list = convert_list_length(state, number)
            goal_list = convert_list_length(goal, number)

        elif distribution["name"] == "random":
            range_low = distribution.get("range_low", [0, 0, -np.pi])
            range_high = distribution.get("range_high", [10, 10, np.pi])

            state_array = np.random.uniform(
                low=range_low, high=range_high, size=(number, 3)
            )
            state_list = state_array.tolist()

            goal_array = np.random.uniform(
                low=range_low, high=range_high, size=(number, 3)
            )
            goal_list = goal_array.tolist()

        elif distribution["name"] == "uniform":
            pass

        elif distribution["name"] == "circle":
            radius = distribution.get("radius", 4)
            center = distribution.get("center", [5, 5, 0])

            state_list, goal_list = [], []
            for i in range(number):
                theta = 2 * np.pi * i / number
                x = center[0] + radius * np.cos(theta)
                y = center[1] + radius * np.sin(theta)
                state_list.append([x, y, theta - np.pi])

                goal_x = center[0] - radius * np.cos(theta)
                goal_y = center[1] - radius * np.sin(theta)
                goal_list.append([goal_x, goal_y, 0])

        return state_list, goal_list<|MERGE_RESOLUTION|>--- conflicted
+++ resolved
@@ -110,11 +110,6 @@
 
         return object_list
 
-<<<<<<< HEAD
-
-    def create_object(self, kinematics=dict(), shape=dict(), **kwargs):
-        pass
-=======
 
     def create_robot(self, kinematics=dict(), **kwargs):
         """
@@ -123,82 +118,8 @@
         Args:
             kinematics (dict): Kinematics configuration.
             **kwargs: Additional parameters for robot creation.
->>>>>>> d045bdc0
-
-
-<<<<<<< HEAD
-
-
-        
-
-
-
-
-    # def create_robot(self, kinematics=dict(), shape=dict(), **kwargs):
-    #     """
-    #     Create a robot based on kinematics.
-
-    #     Args:
-    #         kinematics (dict): Kinematics configuration.
-    #         shape (dict): Shape configuration.
-    #         **kwargs: Additional parameters for robot creation.
-
-    #     Returns:
-    #         Robot: An instance of a robot.
-    #     """
-
-
-
-
-    #     kinematics_name = kinematics.get("name", "omni")
-
-    #     if kinematics_name == "diff":
-    #         return RobotDiff.create_with_shape(
-    #             "diff", shape, kinematics_dict=kinematics, **kwargs
-    #         )
-    #     elif kinematics_name == "acker":
-    #         return RobotAcker.create_with_shape(
-    #             "acker", shape, kinematics_dict=kinematics, **kwargs
-    #         )
-    #     elif kinematics_name == "omni":
-    #         return RobotOmni.create_with_shape(
-    #             "omni", shape, kinematics_dict=kinematics, **kwargs
-    #         )
-    #     else:
-    #         raise NotImplementedError(
-    #             f"Robot kinematics {kinematics_name} not implemented"
-    #         )
-
-    # def create_obstacle(self, kinematics=dict(), shape=dict(), **kwargs):
-    #     """
-    #     Create an obstacle based on kinematics.
-
-    #     Args:
-    #         kinematics (dict): Kinematics configuration.
-    #         shape (dict): Shape configuration.
-    #         **kwargs: Additional parameters for obstacle creation.
-
-    #     Returns:
-    #         Obstacle: An instance of an obstacle.
-    #     """
-    #     kinematics_name = kinematics.get("name", None)
-
-    #     if kinematics_name == "diff":
-    #         return ObstacleDiff.create_with_shape(
-    #             kinematics_name, shape, kinematics_dict=kinematics, **kwargs
-    #         )
-    #     elif kinematics_name == "acker":
-    #         pass
-    #     elif kinematics_name == "omni":
-    #         return ObstacleOmni.create_with_shape(
-    #             kinematics_name, shape, kinematics_dict=kinematics, **kwargs
-    #         )
-    #     else:
-    #         return ObstacleStatic.create_with_shape(
-    #             kinematics_name, shape, kinematics_dict=kinematics, **kwargs
-    #         )
-
-=======
+
+
         if kinematics_name == "diff":
             return RobotDiff(
                 kinematics=kinematics, **kwargs
@@ -247,7 +168,6 @@
                 f"Robot kinematics {kinematics_name} not implemented"
             )
    
->>>>>>> d045bdc0
     def generate_state_list(
         self,
         number=1,
